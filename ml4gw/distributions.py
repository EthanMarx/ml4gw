--- conflicted
+++ resolved
@@ -4,11 +4,8 @@
 an integer `N` to a 1D torch `Tensor` containing `N` samples
 from the corresponding distribution.
 """
-<<<<<<< HEAD
 import math
-=======
 
->>>>>>> 74c13d56
 from typing import Optional
 
 import torch
@@ -22,7 +19,6 @@
     """
 
     arg_constraints = {}
-<<<<<<< HEAD
 
     def __init__(
         self,
@@ -64,6 +60,7 @@
             low - torch.pi / 2, high - torch.pi / 2, validate_args
         )
 
+
         super().__init__(
             base_dist,
             [
@@ -81,62 +78,6 @@
     Sample from a log uniform distribution
     """
 
-=======
-
-    def __init__(
-        self,
-        low: float = torch.as_tensor(-torch.pi / 2),
-        high: float = torch.as_tensor(torch.pi / 2),
-        validate_args=None,
-    ):
-        batch_shape = torch.Size()
-        super().__init__(batch_shape, validate_args=validate_args)
-        self.low = low
-        self.norm = 1 / (torch.sin(high) - torch.sin(low))
-
-    def rsample(self, sample_shape: torch.Size = torch.Size()) -> torch.Tensor:
-        u = torch.rand(sample_shape, device=self.low.device)
-        return torch.arcsin(u / self.norm + torch.sin(self.low))
-
-    def log_prob(self, value):
-        value = torch.as_tensor(value)
-        inside_range = (value >= self.low) & (value <= self.high)
-        return value.cos().log() * inside_range
-
-
-class Sine(dist.TransformedDistribution):
-    """
-    Sine distribution based on
-    ``torch.distributions.TransformedDistribution``.
-    """
-
-    def __init__(
-        self,
-        low: float = torch.as_tensor(0),
-        high: float = torch.as_tensor(torch.pi),
-        validate_args=None,
-    ):
-        base_dist = Cosine(
-            low - torch.pi / 2, high - torch.pi / 2, validate_args
-        )
-        super().__init__(
-            base_dist,
-            [
-                dist.AffineTransform(
-                    loc=torch.pi / 2,
-                    scale=1,
-                )
-            ],
-            validate_args=validate_args,
-        )
-
-
-class LogUniform(dist.TransformedDistribution):
-    """
-    Sample from a log uniform distribution
-    """
-
->>>>>>> 74c13d56
     def __init__(self, low: float, high: float, validate_args=None):
         base_dist = dist.Uniform(
             torch.as_tensor(low).log(),
@@ -149,7 +90,6 @@
             validate_args=validate_args,
         )
 
-<<<<<<< HEAD
 
 class LogNormal(dist.LogNormal):
     def __init__(
@@ -165,28 +105,8 @@
     def support(self):
         if self.low is not None:
             return dist.constraints.greater_than(self.low)
-=======
->>>>>>> 74c13d56
-
-class LogNormal(dist.LogNormal):
-    def __init__(
-        self,
-        mean: float,
-        std: float,
-        low: Optional[float] = None,
-        validate_args=None,
-    ):
-        self.low = low
-        super().__init__(loc=mean, scale=std, validate_args=validate_args)
-
-<<<<<<< HEAD
-=======
-    def support(self):
-        if self.low is not None:
-            return dist.constraints.greater_than(self.low)
 
 
->>>>>>> 74c13d56
 class PowerLaw(dist.TransformedDistribution):
     """
     Sample from a power law distribution,
@@ -239,20 +159,12 @@
 
     def __init__(
         self,
-<<<<<<< HEAD
         peak: float = 0.0,
-=======
-        peak: float = torch.as_tensor(0.0),
->>>>>>> 74c13d56
         validate_args=None,
     ):
         batch_shape = torch.Size()
         super().__init__(batch_shape, validate_args=validate_args)
-<<<<<<< HEAD
         self.peak = torch.as_tensor(peak)
-=======
-        self.peak = peak
->>>>>>> 74c13d56
 
     def rsample(self, sample_shape: torch.Size = torch.Size()) -> torch.Tensor:
         return self.peak * torch.ones(
