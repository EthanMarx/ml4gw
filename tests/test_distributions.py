--- conflicted
+++ resolved
@@ -1,13 +1,9 @@
-<<<<<<< HEAD
 import math
 
-=======
->>>>>>> 74c13d56
 import numpy as np
 import pytest
 import torch
 from scipy import optimize
-from torch import pi
 
 from ml4gw import distributions
 
@@ -16,11 +12,7 @@
 
 
 def test_log_uniform():
-<<<<<<< HEAD
     sampler = distributions.LogUniform(math.e, math.e**2)
-=======
-    sampler = distributions.LogUniform(torch.e, torch.e**2)
->>>>>>> 74c13d56
     samples = sampler.sample((10,))
     assert len(samples) == 10
     assert ((torch.e <= samples) & (torch.e**2 <= 100)).all()
@@ -43,11 +35,7 @@
     assert len(samples) == 10
     assert ((-math.pi / 2 <= samples) & (samples <= math.pi / 2)).all()
 
-<<<<<<< HEAD
     sampler = distributions.Cosine(-3, 5)
-=======
-    sampler = distributions.Cosine(torch.as_tensor(-3), torch.as_tensor(5))
->>>>>>> 74c13d56
     samples = sampler.sample((100,))
     assert len(samples) == 100
     assert ((-3 <= samples) & (samples <= 5)).all()
@@ -95,10 +83,6 @@
 
 
 def test_delta_function():
-<<<<<<< HEAD
     sampler = distributions.DeltaFunction(peak=20)
-=======
-    sampler = distributions.DeltaFunction(peak=torch.as_tensor(20))
->>>>>>> 74c13d56
     samples = sampler.sample((10,))
     assert (samples == 20).all()